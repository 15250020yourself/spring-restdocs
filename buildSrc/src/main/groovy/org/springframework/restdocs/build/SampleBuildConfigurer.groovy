/*
 * Copyright 2014-2015 the original author or authors.
 *
 * Licensed under the Apache License, Version 2.0 (the "License");
 * you may not use this file except in compliance with the License.
 * You may obtain a copy of the License at
 *
 *      http://www.apache.org/licenses/LICENSE-2.0
 *
 * Unless required by applicable law or agreed to in writing, software
 * distributed under the License is distributed on an "AS IS" BASIS,
 * WITHOUT WARRANTIES OR CONDITIONS OF ANY KIND, either express or implied.
 * See the License for the specific language governing permissions and
 * limitations under the License.
 */

package org.springframework.restdocs.build

import org.gradle.StartParameter
import org.gradle.api.GradleException
import org.gradle.api.Project
import org.gradle.api.Task
import org.gradle.api.tasks.Exec
import org.gradle.api.tasks.Copy
import org.gradle.api.tasks.GradleBuild
import org.gradle.logging.ShowStacktrace

public class SampleBuildConfigurer {

	private final String name

	private String workingDir

	private boolean build = true

	SampleBuildConfigurer(String name) {
		this.name = name
	}

	void workingDir(String workingDir) {
		this.workingDir = workingDir
	}

	void build(boolean build) {
		this.build = build
	}

	Task createTask(Project project, Object... dependencies) {
		File sampleDir = new File(this.workingDir).absoluteFile

		Task sampleBuild = project.tasks.create name
		sampleBuild.description = "Builds the ${name} sample"
		sampleBuild.group = "Build"

		if (new File(sampleDir, 'build.gradle').isFile()) {
			if (build) {
				Task gradleBuild = createGradleBuild(project, dependencies)
				Task verifyIncludesTask = createVerifyIncludes(project, new File(sampleDir, 'build/asciidoc'))
				verifyIncludesTask.dependsOn gradleBuild
				sampleBuild.dependsOn verifyIncludesTask
			}
			sampleBuild.doFirst {
				replaceVersion(new File(this.workingDir, 'build.gradle'),
						"ext\\['spring-restdocs.version'\\] = '.*'",
						"ext['spring-restdocs.version'] = '${project.version}'")
			}
		}
		else if (new File(sampleDir, 'pom.xml').isFile()) {
			if (build) {
				Task mavenBuild = createMavenBuild(project, sampleDir, dependencies)
				Task verifyIncludesTask = createVerifyIncludes(project, new File(sampleDir, 'target/generated-docs'))
				verifyIncludesTask.dependsOn(mavenBuild)
				sampleBuild.dependsOn verifyIncludesTask
			}
			sampleBuild.doFirst {
				replaceVersion(new File(this.workingDir, 'pom.xml'),
					'<spring-restdocs.version>.*</spring-restdocs.version>',
					"<spring-restdocs.version>${project.version}</spring-restdocs.version>")
			}
		}
		else {
			throw new IllegalStateException("No pom.xml or build.gradle was found in $sampleDir")
		}
		return sampleBuild
	}

	private Task createMavenBuild(Project project, File sampleDir, Object... dependencies) {
		Task mavenBuild = project.tasks.create("${name}Maven", Exec)
		mavenBuild.description = "Builds the ${name} sample with Maven"
		mavenBuild.group = "Build"
		mavenBuild.workingDir = this.workingDir
		mavenBuild.commandLine = [isWindows() ? "${sampleDir.absolutePath}/mvnw.cmd" : './mvnw', 'clean', 'package']
		mavenBuild.dependsOn dependencies
		return mavenBuild
	}

	private boolean isWindows() {
		return File.separatorChar == '\\'
	}

	private Task createGradleBuild(Project project, Object... dependencies) {
		Task gradleBuild = project.tasks.create("${name}Gradle", GradleBuild)
		gradleBuild.description = "Builds the ${name} sample with Gradle"
		gradleBuild.group = "Build"
		gradleBuild.dependsOn dependencies
<<<<<<< HEAD
=======
		StartParameter startParameter = new StartParameter()
		startParameter.showStacktrace = ShowStacktrace.ALWAYS
		startParameter.taskNames = ['clean', 'build']
		startParameter.currentDir = new File(this.workingDir)
		gradleBuild.startParameter = startParameter

		gradleBuild.doFirst {
			replaceVersion(new File(this.workingDir, 'build.gradle'),
					"springRestdocsVersion = '.*'",
					"springRestdocsVersion = '${project.version}'")
		}

>>>>>>> 99b84e40
		return gradleBuild
	}

	private void replaceVersion(File target, String pattern, String replacement) {
		def lines = target.readLines()
		target.withWriter { writer ->
			lines.each { line ->
				writer.println(line.replaceAll(pattern, replacement))
			}
		}
	}

	private Task createVerifyIncludes(Project project, File buildDir) {
		Task verifyIncludesTask = project.tasks.create("${name}VerifyIncludes")
		verifyIncludesTask.description = "Verifies the includes in the ${name} sample"
		verifyIncludesTask << {
			Map unprocessedIncludes = [:]
			buildDir.eachFileRecurse { file ->
				if (file.name.endsWith('.html')) {
					file.eachLine { line ->
						if (line.contains(new File(this.workingDir).absolutePath)) {
							unprocessedIncludes.get(file, []).add(line)
						}
					}
				}
			}
			if (unprocessedIncludes) {
				StringWriter message = new StringWriter()
				PrintWriter writer = new PrintWriter(message)
				writer.println 'Found unprocessed includes:'
				unprocessedIncludes.each { file, lines ->
					writer.println "    ${file}:"
					lines.each { line -> writer.println "        ${line}" }
				}
				throw new GradleException(message.toString())
			}
		}
		return verifyIncludesTask
	}
}<|MERGE_RESOLUTION|>--- conflicted
+++ resolved
@@ -103,21 +103,11 @@
 		gradleBuild.description = "Builds the ${name} sample with Gradle"
 		gradleBuild.group = "Build"
 		gradleBuild.dependsOn dependencies
-<<<<<<< HEAD
-=======
 		StartParameter startParameter = new StartParameter()
 		startParameter.showStacktrace = ShowStacktrace.ALWAYS
 		startParameter.taskNames = ['clean', 'build']
 		startParameter.currentDir = new File(this.workingDir)
 		gradleBuild.startParameter = startParameter
-
-		gradleBuild.doFirst {
-			replaceVersion(new File(this.workingDir, 'build.gradle'),
-					"springRestdocsVersion = '.*'",
-					"springRestdocsVersion = '${project.version}'")
-		}
-
->>>>>>> 99b84e40
 		return gradleBuild
 	}
 
