/*
 * Copyright 2014-2016 the original author or authors.
 *
 * Licensed under the Apache License, Version 2.0 (the "License");
 * you may not use this file except in compliance with the License.
 * You may obtain a copy of the License at
 *
 *      https://www.apache.org/licenses/LICENSE-2.0
 *
 * Unless required by applicable law or agreed to in writing, software
 * distributed under the License is distributed on an "AS IS" BASIS,
 * WITHOUT WARRANTIES OR CONDITIONS OF ANY KIND, either express or implied.
 * See the License for the specific language governing permissions and
 * limitations under the License.
 */

package org.springframework.restdocs.hypermedia;

import java.io.File;
import java.io.IOException;
import java.util.Arrays;
import java.util.Collection;
import java.util.Collections;
import java.util.List;
import java.util.Map;

import org.junit.Test;
import org.junit.runner.RunWith;
import org.junit.runners.Parameterized;
import org.junit.runners.Parameterized.Parameters;

import org.springframework.http.HttpStatus;
import org.springframework.restdocs.operation.OperationResponse;
import org.springframework.restdocs.operation.OperationResponseFactory;
import org.springframework.util.FileCopyUtils;
import org.springframework.util.LinkedMultiValueMap;
import org.springframework.util.MultiValueMap;

import static org.junit.Assert.assertEquals;

/**
 * Parameterized tests for {@link HalLinkExtractor} and {@link AtomLinkExtractor} with
 * various payloads.
 *
 * @author Andy Wilkinson
 */
@RunWith(Parameterized.class)
public class LinkExtractorsPayloadTests {

	private final OperationResponseFactory responseFactory = new OperationResponseFactory();

	private final LinkExtractor linkExtractor;

	private final String linkType;

	@Parameters(name = "{1}")
	public static Collection<Object[]> data() {
		return Arrays.asList(new Object[] { new HalLinkExtractor(), "hal" },
				new Object[] { new AtomLinkExtractor(), "atom" });
	}

	public LinkExtractorsPayloadTests(LinkExtractor linkExtractor, String linkType) {
		this.linkExtractor = linkExtractor;
		this.linkType = linkType;
	}

	@Test
	public void singleLink() throws IOException {
		Map<String, List<Link>> links = this.linkExtractor
				.extractLinks(createResponse("single-link"));
<<<<<<< HEAD
		assertLinks(Arrays.asList(new Link("alpha", "http://alpha.example.com", "Alpha")),
				links);
=======
		assertLinks(Arrays.asList(new Link("alpha", "https://alpha.example.com")), links);
>>>>>>> 957f3bfa
	}

	@Test
	public void multipleLinksWithDifferentRels() throws IOException {
		Map<String, List<Link>> links = this.linkExtractor
				.extractLinks(createResponse("multiple-links-different-rels"));
<<<<<<< HEAD
		assertLinks(Arrays.asList(new Link("alpha", "http://alpha.example.com", "Alpha"),
				new Link("bravo", "http://bravo.example.com")), links);
=======
		assertLinks(Arrays.asList(new Link("alpha", "https://alpha.example.com"),
				new Link("bravo", "https://bravo.example.com")), links);
>>>>>>> 957f3bfa
	}

	@Test
	public void multipleLinksWithSameRels() throws IOException {
		Map<String, List<Link>> links = this.linkExtractor
				.extractLinks(createResponse("multiple-links-same-rels"));
<<<<<<< HEAD
		assertLinks(Arrays.asList(
				new Link("alpha", "http://alpha.example.com/one", "Alpha one"),
				new Link("alpha", "http://alpha.example.com/two")), links);
=======
		assertLinks(Arrays.asList(new Link("alpha", "https://alpha.example.com/one"),
				new Link("alpha", "https://alpha.example.com/two")), links);
>>>>>>> 957f3bfa
	}

	@Test
	public void noLinks() throws IOException {
		Map<String, List<Link>> links = this.linkExtractor
				.extractLinks(createResponse("no-links"));
		assertLinks(Collections.<Link>emptyList(), links);
	}

	@Test
	public void linksInTheWrongFormat() throws IOException {
		Map<String, List<Link>> links = this.linkExtractor
				.extractLinks(createResponse("wrong-format"));
		assertLinks(Collections.<Link>emptyList(), links);
	}

	private void assertLinks(List<Link> expectedLinks,
			Map<String, List<Link>> actualLinks) {
		MultiValueMap<String, Link> expectedLinksByRel = new LinkedMultiValueMap<>();
		for (Link expectedLink : expectedLinks) {
			expectedLinksByRel.add(expectedLink.getRel(), expectedLink);
		}
		assertEquals(expectedLinksByRel, actualLinks);
	}

	private OperationResponse createResponse(String contentName) throws IOException {
		return this.responseFactory.create(HttpStatus.OK, null,
				FileCopyUtils.copyToByteArray(getPayloadFile(contentName)));
	}

	private File getPayloadFile(String name) {
		return new File("src/test/resources/link-payloads/" + this.linkType + "/" + name
				+ ".json");
	}
}<|MERGE_RESOLUTION|>--- conflicted
+++ resolved
@@ -1,5 +1,5 @@
 /*
- * Copyright 2014-2016 the original author or authors.
+ * Copyright 2014-2019 the original author or authors.
  *
  * Licensed under the Apache License, Version 2.0 (the "License");
  * you may not use this file except in compliance with the License.
@@ -68,39 +68,25 @@
 	public void singleLink() throws IOException {
 		Map<String, List<Link>> links = this.linkExtractor
 				.extractLinks(createResponse("single-link"));
-<<<<<<< HEAD
-		assertLinks(Arrays.asList(new Link("alpha", "http://alpha.example.com", "Alpha")),
+		assertLinks(Arrays.asList(new Link("alpha", "https://alpha.example.com", "Alpha")),
 				links);
-=======
-		assertLinks(Arrays.asList(new Link("alpha", "https://alpha.example.com")), links);
->>>>>>> 957f3bfa
 	}
 
 	@Test
 	public void multipleLinksWithDifferentRels() throws IOException {
 		Map<String, List<Link>> links = this.linkExtractor
 				.extractLinks(createResponse("multiple-links-different-rels"));
-<<<<<<< HEAD
-		assertLinks(Arrays.asList(new Link("alpha", "http://alpha.example.com", "Alpha"),
-				new Link("bravo", "http://bravo.example.com")), links);
-=======
-		assertLinks(Arrays.asList(new Link("alpha", "https://alpha.example.com"),
+		assertLinks(Arrays.asList(new Link("alpha", "https://alpha.example.com", "Alpha"),
 				new Link("bravo", "https://bravo.example.com")), links);
->>>>>>> 957f3bfa
 	}
 
 	@Test
 	public void multipleLinksWithSameRels() throws IOException {
 		Map<String, List<Link>> links = this.linkExtractor
 				.extractLinks(createResponse("multiple-links-same-rels"));
-<<<<<<< HEAD
 		assertLinks(Arrays.asList(
-				new Link("alpha", "http://alpha.example.com/one", "Alpha one"),
-				new Link("alpha", "http://alpha.example.com/two")), links);
-=======
-		assertLinks(Arrays.asList(new Link("alpha", "https://alpha.example.com/one"),
+				new Link("alpha", "https://alpha.example.com/one", "Alpha one"),
 				new Link("alpha", "https://alpha.example.com/two")), links);
->>>>>>> 957f3bfa
 	}
 
 	@Test
