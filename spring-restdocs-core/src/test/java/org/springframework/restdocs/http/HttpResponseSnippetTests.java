--- conflicted
+++ resolved
@@ -19,11 +19,7 @@
 import java.io.IOException;
 
 import org.junit.Test;
-<<<<<<< HEAD
-=======
 
-import org.springframework.core.io.FileSystemResource;
->>>>>>> 74f9e272
 import org.springframework.http.HttpHeaders;
 import org.springframework.http.HttpStatus;
 import org.springframework.http.MediaType;
@@ -53,73 +49,39 @@
 
 	@Test
 	public void basicResponse() throws IOException {
-<<<<<<< HEAD
-		this.snippet.expectHttpResponse("basic-response").withContents(
-				httpResponse(HttpStatus.OK));
-		new HttpResponseSnippet().document(operationBuilder("basic-response").build());
-=======
 		this.snippet.expectHttpResponse("basic-response")
 				.withContents(httpResponse(HttpStatus.OK));
-		new HttpResponseSnippet().document(
-				new OperationBuilder("basic-response", this.snippet.getOutputDirectory())
-						.build());
->>>>>>> 74f9e272
+		new HttpResponseSnippet().document(operationBuilder("basic-response").build());
 	}
 
 	@Test
 	public void nonOkResponse() throws IOException {
-<<<<<<< HEAD
-		this.snippet.expectHttpResponse("non-ok-response").withContents(
-				httpResponse(HttpStatus.BAD_REQUEST));
+		this.snippet.expectHttpResponse("non-ok-response")
+				.withContents(httpResponse(HttpStatus.BAD_REQUEST));
 		new HttpResponseSnippet().document(operationBuilder("non-ok-response").response()
 				.status(HttpStatus.BAD_REQUEST.value()).build());
-=======
-		this.snippet.expectHttpResponse("non-ok-response")
-				.withContents(httpResponse(HttpStatus.BAD_REQUEST));
-		new HttpResponseSnippet().document(
-				new OperationBuilder("non-ok-response", this.snippet.getOutputDirectory())
-						.response().status(HttpStatus.BAD_REQUEST.value()).build());
->>>>>>> 74f9e272
 	}
 
 	@Test
 	public void responseWithHeaders() throws IOException {
-<<<<<<< HEAD
-		this.snippet.expectHttpResponse("response-with-headers").withContents(
-				httpResponse(HttpStatus.OK).header("Content-Type", "application/json")
-						.header("a", "alpha"));
-		new HttpResponseSnippet().document(operationBuilder("response-with-headers").response()
-				.header(HttpHeaders.CONTENT_TYPE, MediaType.APPLICATION_JSON_VALUE)
-				.header("a", "alpha").build());
-=======
 		this.snippet.expectHttpResponse("response-with-headers")
 				.withContents(httpResponse(HttpStatus.OK)
 						.header("Content-Type", "application/json").header("a", "alpha"));
-		new HttpResponseSnippet().document(new OperationBuilder("response-with-headers",
-				this.snippet.getOutputDirectory())
-						.response()
+		new HttpResponseSnippet()
+				.document(operationBuilder("response-with-headers").response()
 						.header(HttpHeaders.CONTENT_TYPE,
 								MediaType.APPLICATION_JSON_VALUE)
 						.header("a", "alpha").build());
->>>>>>> 74f9e272
 	}
 
 	@Test
 	public void responseWithContent() throws IOException {
 		String content = "content";
-<<<<<<< HEAD
-		this.snippet.expectHttpResponse("response-with-content").withContents(
-				httpResponse(HttpStatus.OK).content(content).header(
-						HttpHeaders.CONTENT_LENGTH, content.getBytes().length));
-		new HttpResponseSnippet().document(operationBuilder("response-with-content").response()
-				.content(content).build());
-=======
 		this.snippet.expectHttpResponse("response-with-content")
 				.withContents(httpResponse(HttpStatus.OK).content(content)
 						.header(HttpHeaders.CONTENT_LENGTH, content.getBytes().length));
-		new HttpResponseSnippet().document(new OperationBuilder("response-with-content",
-				this.snippet.getOutputDirectory()).response().content(content).build());
->>>>>>> 74f9e272
+		new HttpResponseSnippet().document(operationBuilder("response-with-content")
+				.response().content(content).build());
 	}
 
 	@Test
@@ -131,16 +93,9 @@
 						.header("Content-Type", "text/plain;charset=UTF-8")
 						.content(japaneseContent)
 						.header(HttpHeaders.CONTENT_LENGTH, contentBytes.length));
-<<<<<<< HEAD
-		new HttpResponseSnippet().document(operationBuilder("response-with-charset").response()
-				.header("Content-Type", "text/plain;charset=UTF-8").content(contentBytes)
-				.build());
-=======
-		new HttpResponseSnippet().document(new OperationBuilder("response-with-charset",
-				this.snippet.getOutputDirectory()).response()
-						.header("Content-Type", "text/plain;charset=UTF-8")
-						.content(contentBytes).build());
->>>>>>> 74f9e272
+		new HttpResponseSnippet().document(operationBuilder("response-with-charset")
+				.response().header("Content-Type", "text/plain;charset=UTF-8")
+				.content(contentBytes).build());
 	}
 
 	@Test
@@ -148,24 +103,15 @@
 		this.snippet.expectHttpResponse("response-with-snippet-attributes")
 				.withContents(containsString("Title for the response"));
 		TemplateResourceResolver resolver = mock(TemplateResourceResolver.class);
-<<<<<<< HEAD
-		given(resolver.resolveTemplateResource("http-response")).willReturn(
-				snippetResource("http-response-with-title"));
-		new HttpResponseSnippet(attributes(key("title").value("Title for the response")))
-				.document(operationBuilder("response-with-snippet-attributes").attribute(
-						TemplateEngine.class.getName(),
-						new MustacheTemplateEngine(resolver)).build());
-=======
 		given(resolver.resolveTemplateResource("http-response"))
-				.willReturn(new FileSystemResource(
-						"src/test/resources/custom-snippet-templates/http-response-with-title.snippet"));
-		new HttpResponseSnippet(attributes(key("title").value("Title for the response")))
-				.document(new OperationBuilder("response-with-snippet-attributes",
-						this.snippet.getOutputDirectory())
-								.attribute(TemplateEngine.class.getName(),
-										new MustacheTemplateEngine(resolver))
-								.build());
->>>>>>> 74f9e272
+				.willReturn(snippetResource("http-response-with-title"));
+		new HttpResponseSnippet(
+				attributes(key("title").value("Title for the response")))
+						.document(
+								operationBuilder("response-with-snippet-attributes")
+										.attribute(TemplateEngine.class.getName(),
+												new MustacheTemplateEngine(resolver))
+										.build());
 	}
 
 }