--- conflicted
+++ resolved
@@ -19,11 +19,7 @@
 import java.io.IOException;
 
 import org.junit.Test;
-<<<<<<< HEAD
-=======
-
-import org.springframework.core.io.FileSystemResource;
->>>>>>> 74f9e272
+
 import org.springframework.http.HttpHeaders;
 import org.springframework.http.MediaType;
 import org.springframework.restdocs.AbstractSnippetTests;
@@ -59,14 +55,8 @@
 				.withContents(httpRequest(RequestMethod.GET, "/foo").header("Alpha", "a")
 						.header(HttpHeaders.HOST, "localhost"));
 
-<<<<<<< HEAD
 		new HttpRequestSnippet().document(operationBuilder("get-request")
 				.request("http://localhost/foo").header("Alpha", "a").build());
-=======
-		new HttpRequestSnippet().document(
-				new OperationBuilder("get-request", this.snippet.getOutputDirectory())
-						.request("http://localhost/foo").header("Alpha", "a").build());
->>>>>>> 74f9e272
 	}
 
 	@Test
@@ -75,15 +65,9 @@
 				.withContents(httpRequest(RequestMethod.GET, "/foo?bar=baz")
 						.header(HttpHeaders.HOST, "localhost"));
 
-<<<<<<< HEAD
-		new HttpRequestSnippet().document(operationBuilder("get-request-with-query-string")
-				.request("http://localhost/foo?bar=baz").build());
-=======
-		new HttpRequestSnippet()
-				.document(new OperationBuilder("get-request-with-query-string",
-						this.snippet.getOutputDirectory())
-								.request("http://localhost/foo?bar=baz").build());
->>>>>>> 74f9e272
+		new HttpRequestSnippet()
+				.document(operationBuilder("get-request-with-query-string")
+						.request("http://localhost/foo?bar=baz").build());
 	}
 
 	@Test
@@ -94,15 +78,8 @@
 						.header(HttpHeaders.HOST, "localhost").content(content)
 						.header(HttpHeaders.CONTENT_LENGTH, content.getBytes().length));
 
-<<<<<<< HEAD
 		new HttpRequestSnippet().document(operationBuilder("post-request-with-content")
 				.request("http://localhost/foo").method("POST").content(content).build());
-=======
-		new HttpRequestSnippet()
-				.document(new OperationBuilder("post-request-with-content",
-						this.snippet.getOutputDirectory()).request("http://localhost/foo")
-								.method("POST").content(content).build());
->>>>>>> 74f9e272
 	}
 
 	@Test
@@ -116,19 +93,10 @@
 						.header(HttpHeaders.CONTENT_LENGTH, contentBytes.length)
 						.content(japaneseContent));
 
-<<<<<<< HEAD
 		new HttpRequestSnippet().document(operationBuilder("post-request-with-charset")
 				.request("http://localhost/foo").method("POST")
 				.header("Content-Type", "text/plain;charset=UTF-8").content(contentBytes)
 				.build());
-=======
-		new HttpRequestSnippet()
-				.document(new OperationBuilder("post-request-with-charset",
-						this.snippet.getOutputDirectory()).request("http://localhost/foo")
-								.method("POST")
-								.header("Content-Type", "text/plain;charset=UTF-8")
-								.content(contentBytes).build());
->>>>>>> 74f9e272
 	}
 
 	@Test
@@ -139,17 +107,9 @@
 						.header("Content-Type", "application/x-www-form-urlencoded")
 						.content("b%26r=baz&a=alpha"));
 
-<<<<<<< HEAD
 		new HttpRequestSnippet().document(operationBuilder("post-request-with-parameter")
 				.request("http://localhost/foo").method("POST").param("b&r", "baz")
 				.param("a", "alpha").build());
-=======
-		new HttpRequestSnippet()
-				.document(new OperationBuilder("post-request-with-parameter",
-						this.snippet.getOutputDirectory()).request("http://localhost/foo")
-								.method("POST").param("b&r", "baz").param("a", "alpha")
-								.build());
->>>>>>> 74f9e272
 	}
 
 	@Test
@@ -160,14 +120,8 @@
 						.header(HttpHeaders.HOST, "localhost").content(content)
 						.header(HttpHeaders.CONTENT_LENGTH, content.getBytes().length));
 
-<<<<<<< HEAD
 		new HttpRequestSnippet().document(operationBuilder("put-request-with-content")
 				.request("http://localhost/foo").method("PUT").content(content).build());
-=======
-		new HttpRequestSnippet().document(new OperationBuilder("put-request-with-content",
-				this.snippet.getOutputDirectory()).request("http://localhost/foo")
-						.method("PUT").content(content).build());
->>>>>>> 74f9e272
 	}
 
 	@Test
@@ -178,17 +132,9 @@
 						.header("Content-Type", "application/x-www-form-urlencoded")
 						.content("b%26r=baz&a=alpha"));
 
-<<<<<<< HEAD
 		new HttpRequestSnippet().document(operationBuilder("put-request-with-parameter")
 				.request("http://localhost/foo").method("PUT").param("b&r", "baz")
 				.param("a", "alpha").build());
-=======
-		new HttpRequestSnippet()
-				.document(new OperationBuilder("put-request-with-parameter",
-						this.snippet.getOutputDirectory()).request("http://localhost/foo")
-								.method("PUT").param("b&r", "baz").param("a", "alpha")
-								.build());
->>>>>>> 74f9e272
 	}
 
 	@Test
@@ -202,19 +148,12 @@
 						.header("Content-Type",
 								"multipart/form-data; boundary=" + BOUNDARY)
 						.header(HttpHeaders.HOST, "localhost").content(expectedContent));
-<<<<<<< HEAD
-		new HttpRequestSnippet().document(operationBuilder("multipart-post")
-				.request("http://localhost/upload").method("POST")
-				.header(HttpHeaders.CONTENT_TYPE, MediaType.MULTIPART_FORM_DATA_VALUE)
-				.part("image", "<< data >>".getBytes()).build());
-=======
-		new HttpRequestSnippet().document(
-				new OperationBuilder("multipart-post", this.snippet.getOutputDirectory())
+		new HttpRequestSnippet()
+				.document(operationBuilder("multipart-post")
 						.request("http://localhost/upload").method("POST")
 						.header(HttpHeaders.CONTENT_TYPE,
 								MediaType.MULTIPART_FORM_DATA_VALUE)
-						.part("image", "<< data >>".getBytes()).build());
->>>>>>> 74f9e272
+				.part("image", "<< data >>".getBytes()).build());
 	}
 
 	@Test
@@ -238,22 +177,13 @@
 						.header("Content-Type",
 								"multipart/form-data; boundary=" + BOUNDARY)
 						.header(HttpHeaders.HOST, "localhost").content(expectedContent));
-<<<<<<< HEAD
-		new HttpRequestSnippet().document(operationBuilder("multipart-post-with-parameters")
-				.request("http://localhost/upload").method("POST")
-				.header(HttpHeaders.CONTENT_TYPE, MediaType.MULTIPART_FORM_DATA_VALUE)
-				.param("a", "apple", "avocado").param("b", "banana")
-				.part("image", "<< data >>".getBytes()).build());
-=======
-		new HttpRequestSnippet()
-				.document(new OperationBuilder("multipart-post-with-parameters",
-						this.snippet.getOutputDirectory())
-								.request("http://localhost/upload").method("POST")
-								.header(HttpHeaders.CONTENT_TYPE,
-										MediaType.MULTIPART_FORM_DATA_VALUE)
+		new HttpRequestSnippet()
+				.document(operationBuilder("multipart-post-with-parameters")
+						.request("http://localhost/upload").method("POST")
+						.header(HttpHeaders.CONTENT_TYPE,
+								MediaType.MULTIPART_FORM_DATA_VALUE)
 						.param("a", "apple", "avocado").param("b", "banana")
 						.part("image", "<< data >>".getBytes()).build());
->>>>>>> 74f9e272
 	}
 
 	@Test
@@ -268,42 +198,24 @@
 						.header("Content-Type",
 								"multipart/form-data; boundary=" + BOUNDARY)
 						.header(HttpHeaders.HOST, "localhost").content(expectedContent));
-<<<<<<< HEAD
-		new HttpRequestSnippet().document(operationBuilder("multipart-post-with-content-type")
-				.request("http://localhost/upload").method("POST")
-				.header(HttpHeaders.CONTENT_TYPE, MediaType.MULTIPART_FORM_DATA_VALUE)
-				.part("image", "<< data >>".getBytes())
-				.header(HttpHeaders.CONTENT_TYPE, MediaType.IMAGE_PNG_VALUE).build());
-=======
-		new HttpRequestSnippet()
-				.document(new OperationBuilder("multipart-post-with-content-type",
-						this.snippet.getOutputDirectory())
-								.request("http://localhost/upload").method("POST")
-								.header(HttpHeaders.CONTENT_TYPE,
-										MediaType.MULTIPART_FORM_DATA_VALUE)
+		new HttpRequestSnippet()
+				.document(operationBuilder("multipart-post-with-content-type")
+						.request("http://localhost/upload").method("POST")
+						.header(HttpHeaders.CONTENT_TYPE,
+								MediaType.MULTIPART_FORM_DATA_VALUE)
 						.part("image", "<< data >>".getBytes())
 						.header(HttpHeaders.CONTENT_TYPE, MediaType.IMAGE_PNG_VALUE)
 						.build());
->>>>>>> 74f9e272
 	}
 
 	@Test
 	public void getRequestWithCustomHost() throws IOException {
-<<<<<<< HEAD
-		this.snippet.expectHttpRequest("get-request-custom-host").withContents(
-				httpRequest(RequestMethod.GET, "/foo").header(HttpHeaders.HOST,
-						"api.example.com"));
+		this.snippet.expectHttpRequest("get-request-custom-host")
+				.withContents(httpRequest(RequestMethod.GET, "/foo")
+						.header(HttpHeaders.HOST, "api.example.com"));
 		new HttpRequestSnippet().document(operationBuilder("get-request-custom-host")
 				.request("http://localhost/foo")
 				.header(HttpHeaders.HOST, "api.example.com").build());
-=======
-		this.snippet.expectHttpRequest("get-request-custom-host")
-				.withContents(httpRequest(RequestMethod.GET, "/foo")
-						.header(HttpHeaders.HOST, "api.example.com"));
-		new HttpRequestSnippet().document(new OperationBuilder("get-request-custom-host",
-				this.snippet.getOutputDirectory()).request("http://localhost/foo")
-						.header(HttpHeaders.HOST, "api.example.com").build());
->>>>>>> 74f9e272
 	}
 
 	@Test
@@ -311,25 +223,13 @@
 		this.snippet.expectHttpRequest("request-with-snippet-attributes")
 				.withContents(containsString("Title for the request"));
 		TemplateResourceResolver resolver = mock(TemplateResourceResolver.class);
-<<<<<<< HEAD
-		given(resolver.resolveTemplateResource("http-request")).willReturn(
-				snippetResource("http-request-with-title"));
+		given(resolver.resolveTemplateResource("http-request"))
+				.willReturn(snippetResource("http-request-with-title"));
 		new HttpRequestSnippet(attributes(key("title").value("Title for the request")))
 				.document(operationBuilder("request-with-snippet-attributes")
 						.attribute(TemplateEngine.class.getName(),
 								new MustacheTemplateEngine(resolver))
 						.request("http://localhost/foo").build());
-=======
-		given(resolver.resolveTemplateResource("http-request"))
-				.willReturn(new FileSystemResource(
-						"src/test/resources/custom-snippet-templates/http-request-with-title.snippet"));
-		new HttpRequestSnippet(attributes(key("title").value("Title for the request")))
-				.document(new OperationBuilder("request-with-snippet-attributes",
-						this.snippet.getOutputDirectory())
-								.attribute(TemplateEngine.class.getName(),
-										new MustacheTemplateEngine(resolver))
-								.request("http://localhost/foo").build());
->>>>>>> 74f9e272
 	}
 
 	private String createPart(String content) {
