--- conflicted
+++ resolved
@@ -122,7 +122,6 @@
 						.attributes(key("foo").value("bravo")),
 				headerWithName("Etag").description("three")
 						.attributes(key("foo").value("charlie"))))
-<<<<<<< HEAD
 								.document(operationBuilder(
 										"response-headers-with-custom-attributes")
 												.attribute(TemplateEngine.class.getName(),
@@ -131,52 +130,8 @@
 												.response().header("X-Test", "test")
 												.header("Content-Type",
 														"application/json")
-										.header("Etag", "lskjadldj3ii32l2ij23").build());
-=======
-								.document(new OperationBuilder(
-										"response-headers-with-custom-attributes",
-										this.snippet
-												.getOutputDirectory())
-														.attribute(
-																TemplateEngine.class
-																		.getName(),
-																new MustacheTemplateEngine(
-																		resolver))
-														.response()
-														.header("X-Test", "test")
-														.header("Content-Type",
-																"application/json")
-														.header("Etag",
-																"lskjadldj3ii32l2ij23")
-														.build());
-	}
-
-	@Test
-	public void responseHeadersWithCustomAttributes() throws IOException {
-		this.snippet.expectResponseHeaders("response-headers-with-custom-attributes")
-				.withContents(startsWith(".Custom title"));
-		TemplateResourceResolver resolver = mock(TemplateResourceResolver.class);
-		given(resolver.resolveTemplateResource("response-headers"))
-				.willReturn(snippetResource("response-headers-with-title"));
-		new ResponseHeadersSnippet(
-				Arrays.asList(headerWithName("X-Test").description("one")),
-				attributes(key("title").value("Custom title"))).document(
-						new OperationBuilder("response-headers-with-custom-attributes",
-								this.snippet.getOutputDirectory())
-										.attribute(TemplateEngine.class.getName(),
-												new MustacheTemplateEngine(resolver))
-										.response().header("X-Test", "test").build());
-	}
-
-	@Test
-	public void undocumentedResponseHeader() throws IOException {
-		new ResponseHeadersSnippet(
-				Arrays.asList(headerWithName("X-Test").description("one")))
-						.document(new OperationBuilder("undocumented-response-header",
-								this.snippet.getOutputDirectory()).response()
-										.header("X-Test", "test")
-										.header("Content-Type", "*/*").build());
->>>>>>> a3e68835
+												.header("Etag", "lskjadldj3ii32l2ij23")
+												.build());
 	}
 
 	@Test
