/*
 * Copyright 2014-2016 the original author or authors.
 *
 * Licensed under the Apache License, Version 2.0 (the "License");
 * you may not use this file except in compliance with the License.
 * You may obtain a copy of the License at
 *
 *      http://www.apache.org/licenses/LICENSE-2.0
 *
 * Unless required by applicable law or agreed to in writing, software
 * distributed under the License is distributed on an "AS IS" BASIS,
 * WITHOUT WARRANTIES OR CONDITIONS OF ANY KIND, either express or implied.
 * See the License for the specific language governing permissions and
 * limitations under the License.
 */

package org.springframework.restdocs.templates;

import org.springframework.core.io.ClassPathResource;
import org.springframework.core.io.Resource;

/**
 * Standard implementation of {@link TemplateResourceResolver}.
 * <p>
 * Templates are resolved by looking for resources on the classpath. The following
 * locations are checked in order:
 * <ol>
 * <li>
 * <code>org/springframework/restdocs/templates/${templateFormatId}/${name}.snippet</code>
 * </li>
 * <li><code>org/springframework/restdocs/templates/${name}.snippet</code></li>
 * <li>
 * <code>org/springframework/restdocs/templates/${templateFormatId}/default-${name}.snippet</code>
 * </li>
 * </ol>
 *
 * @author Andy Wilkinson
 * @see TemplateFormat#getId()
 */
public class StandardTemplateResourceResolver implements TemplateResourceResolver {

	private final TemplateFormat templateFormat;

	/**
	 * Creates a new {@code StandardTemplateResourceResolver} that will produce default
	 * template resources formatted with Asciidoctor.
	 *
	 * @deprecated since 1.1.0 in favour of
	 * {@link #StandardTemplateResourceResolver(TemplateFormat)}
	 */
	@Deprecated
	public StandardTemplateResourceResolver() {
		this(TemplateFormats.asciidoctor());
	}

	/**
	 * Creates a new {@code StandardTemplateResourceResolver} that will produce default
	 * template resources formatted with the given {@code templateFormat}.
	 *
	 * @param templateFormat the format for the default snippet templates
	 */
	public StandardTemplateResourceResolver(TemplateFormat templateFormat) {
		this.templateFormat = templateFormat;
	}

	@Override
	public Resource resolveTemplateResource(String name) {
<<<<<<< HEAD
		Resource formatSpecificCustomTemplate = getFormatSpecificCustomTemplate(name);
		if (formatSpecificCustomTemplate.exists()) {
			return formatSpecificCustomTemplate;
		}
		Resource customTemplate = getCustomTemplate(name);
		if (customTemplate.exists()) {
			return customTemplate;
		}
		Resource defaultTemplate = getDefaultTemplate(name);
		if (defaultTemplate.exists()) {
			return defaultTemplate;
=======
		ClassPathResource classPathResource = new ClassPathResource(
				"org/springframework/restdocs/templates/" + name + ".snippet");
		if (!classPathResource.exists()) {
			classPathResource = new ClassPathResource(
					"org/springframework/restdocs/templates/default-" + name
							+ ".snippet");
			if (!classPathResource.exists()) {
				throw new IllegalStateException(
						"Template named '" + name + "' could not be resolved");
			}
>>>>>>> 74f9e272
		}
		throw new IllegalStateException("Template named '" + name
				+ "' could not be resolved");
	}

	private Resource getFormatSpecificCustomTemplate(String name) {
		return new ClassPathResource(String.format(
				"org/springframework/restdocs/templates/%s/%s.snippet",
				this.templateFormat.getId(), name));
	}

	private Resource getCustomTemplate(String name) {
		return new ClassPathResource(String.format(
				"org/springframework/restdocs/templates/%s.snippet", name));
	}

	private Resource getDefaultTemplate(String name) {
		return new ClassPathResource(String.format(
				"org/springframework/restdocs/templates/%s/default-%s.snippet",
				this.templateFormat.getId(), name));
	}

}<|MERGE_RESOLUTION|>--- conflicted
+++ resolved
@@ -65,7 +65,6 @@
 
 	@Override
 	public Resource resolveTemplateResource(String name) {
-<<<<<<< HEAD
 		Resource formatSpecificCustomTemplate = getFormatSpecificCustomTemplate(name);
 		if (formatSpecificCustomTemplate.exists()) {
 			return formatSpecificCustomTemplate;
@@ -77,32 +76,20 @@
 		Resource defaultTemplate = getDefaultTemplate(name);
 		if (defaultTemplate.exists()) {
 			return defaultTemplate;
-=======
-		ClassPathResource classPathResource = new ClassPathResource(
-				"org/springframework/restdocs/templates/" + name + ".snippet");
-		if (!classPathResource.exists()) {
-			classPathResource = new ClassPathResource(
-					"org/springframework/restdocs/templates/default-" + name
-							+ ".snippet");
-			if (!classPathResource.exists()) {
-				throw new IllegalStateException(
-						"Template named '" + name + "' could not be resolved");
-			}
->>>>>>> 74f9e272
 		}
-		throw new IllegalStateException("Template named '" + name
-				+ "' could not be resolved");
+		throw new IllegalStateException(
+				"Template named '" + name + "' could not be resolved");
 	}
 
 	private Resource getFormatSpecificCustomTemplate(String name) {
-		return new ClassPathResource(String.format(
-				"org/springframework/restdocs/templates/%s/%s.snippet",
-				this.templateFormat.getId(), name));
+		return new ClassPathResource(
+				String.format("org/springframework/restdocs/templates/%s/%s.snippet",
+						this.templateFormat.getId(), name));
 	}
 
 	private Resource getCustomTemplate(String name) {
-		return new ClassPathResource(String.format(
-				"org/springframework/restdocs/templates/%s.snippet", name));
+		return new ClassPathResource(
+				String.format("org/springframework/restdocs/templates/%s.snippet", name));
 	}
 
 	private Resource getDefaultTemplate(String name) {
