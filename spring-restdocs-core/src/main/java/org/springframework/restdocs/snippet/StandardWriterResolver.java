--- conflicted
+++ resolved
@@ -81,19 +81,10 @@
 		}
 	}
 
-<<<<<<< HEAD
-=======
-	@Override
-	@Deprecated
-	public void setEncoding(String encoding) {
-		this.encoding = encoding;
-	}
-
 	private String replacePlaceholders(PlaceholderResolver resolver, String input) {
 		return this.propertyPlaceholderHelper.replacePlaceholders(input, resolver);
 	}
 
->>>>>>> 07bca187
 	File resolveFile(String outputDirectory, String fileName,
 			RestDocumentationContext context) {
 		File outputFile = new File(outputDirectory, fileName);
