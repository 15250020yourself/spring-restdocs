--- conflicted
+++ resolved
@@ -91,18 +91,10 @@
 	}
 
 	private String extractUrlTemplate(Operation operation) {
-<<<<<<< HEAD
-		String urlTemplate = (String) operation.getAttributes().get(
-				RestDocumentationGenerator.ATTRIBUTE_NAME_URL_TEMPLATE);
-		Assert.notNull(
-				urlTemplate,
+		String urlTemplate = (String) operation.getAttributes()
+				.get(RestDocumentationGenerator.ATTRIBUTE_NAME_URL_TEMPLATE);
+		Assert.notNull(urlTemplate,
 				"urlTemplate not found. If you are using MockMvc, did you use RestDocumentationRequestBuilders to "
-=======
-		String urlTemplate = (String) operation.getAttributes()
-				.get("org.springframework.restdocs.urlTemplate");
-		Assert.notNull(urlTemplate,
-				"urlTemplate not found. Did you use RestDocumentationRequestBuilders to "
->>>>>>> 74f9e272
 						+ "build the request?");
 		return urlTemplate;
 	}
