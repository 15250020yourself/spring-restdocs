--- conflicted
+++ resolved
@@ -52,18 +52,6 @@
 	private final CommandFormatter commandFormatter;
 
 	/**
-<<<<<<< HEAD
-=======
-	 * Creates a new {@code HttpieRequestSnippet} with no additional attributes.
-	 * @deprecated since 1.2.0 in favor of {@link #HttpieRequestSnippet(CommandFormatter)}
-	 */
-	@Deprecated
-	protected HttpieRequestSnippet() {
-		this(null, null);
-	}
-
-	/**
->>>>>>> 244a7342
 	 * Creates a new {@code HttpieRequestSnippet} that will use the given
 	 * {@code commandFormatter} to format the HTTPie command.
 	 * @param commandFormatter the formatter
@@ -75,21 +63,6 @@
 	/**
 	 * Creates a new {@code HttpieRequestSnippet} with the given additional
 	 * {@code attributes} that will be included in the model during template rendering.
-<<<<<<< HEAD
-=======
-	 * @param attributes the additional attributes
-	 * @deprecated since 1.2.0 in favor of
-	 * {@link #HttpieRequestSnippet(Map, CommandFormatter)}
-	 */
-	@Deprecated
-	protected HttpieRequestSnippet(Map<String, Object> attributes) {
-		this(attributes, null);
-	}
-
-	/**
-	 * Creates a new {@code HttpieRequestSnippet} with the given additional
-	 * {@code attributes} that will be included in the model during template rendering.
->>>>>>> 244a7342
 	 * The given {@code commandFormaatter} will be used to format the HTTPie command.
 	 * @param attributes the additional attributes
 	 * @param commandFormatter the formatter for generating the snippet
