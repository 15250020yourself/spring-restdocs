/*
 * Copyright 2014-2018 the original author or authors.
 *
 * Licensed under the Apache License, Version 2.0 (the "License");
 * you may not use this file except in compliance with the License.
 * You may obtain a copy of the License at
 *
 *      http://www.apache.org/licenses/LICENSE-2.0
 *
 * Unless required by applicable law or agreed to in writing, software
 * distributed under the License is distributed on an "AS IS" BASIS,
 * WITHOUT WARRANTIES OR CONDITIONS OF ANY KIND, either express or implied.
 * See the License for the specific language governing permissions and
 * limitations under the License.
 */

package org.springframework.restdocs.cli;

import java.util.ArrayList;
import java.util.HashMap;
import java.util.List;
import java.util.Map;
import java.util.Map.Entry;

import org.springframework.http.HttpMethod;
import org.springframework.http.MediaType;
import org.springframework.restdocs.operation.Operation;
import org.springframework.restdocs.operation.OperationRequest;
import org.springframework.restdocs.operation.OperationRequestPart;
import org.springframework.restdocs.operation.Parameters;
import org.springframework.restdocs.operation.RequestCookie;
import org.springframework.restdocs.snippet.Snippet;
import org.springframework.restdocs.snippet.TemplatedSnippet;
import org.springframework.util.Assert;
import org.springframework.util.CollectionUtils;
import org.springframework.util.StringUtils;

/**
 * A {@link Snippet} that documents the curl command for a request.
 *
 * @author Andy Wilkinson
 * @author Paul-Christian Volkmer
 * @author Tomasz Kopczynski
 * @since 1.1.0
 * @see CliDocumentation#curlRequest()
 * @see CliDocumentation#curlRequest(CommandFormatter)
 * @see CliDocumentation#curlRequest(Map)
 */
public class CurlRequestSnippet extends TemplatedSnippet {

	private final CommandFormatter commandFormatter;

	/**
<<<<<<< HEAD
=======
	 * Creates a new {@code CurlRequestSnippet} with no additional attributes.
	 * @deprecated since 1.2.0 in favor of {@link #CurlRequestSnippet(CommandFormatter)}
	 */
	@Deprecated
	protected CurlRequestSnippet() {
		this(null, CliDocumentation.DEFAULT_COMMAND_FORMATTER);
	}

	/**
>>>>>>> 244a7342
	 * Creates a new {@code CurlRequestSnippet} that will use the given
	 * {@code commandFormatter} to format the curl command.
	 * @param commandFormatter the formatter
	 */
	protected CurlRequestSnippet(CommandFormatter commandFormatter) {
		this(null, commandFormatter);
	}

	/**
	 * Creates a new {@code CurlRequestSnippet} with the given additional
	 * {@code attributes} that will be included in the model during template rendering.
<<<<<<< HEAD
=======
	 * @param attributes the additional attributes
	 * @deprecated since 1.2.0 in favor of
	 * {@link #CurlRequestSnippet(Map, CommandFormatter)}
	 */
	@Deprecated
	protected CurlRequestSnippet(Map<String, Object> attributes) {
		this(attributes, CliDocumentation.DEFAULT_COMMAND_FORMATTER);
	}

	/**
	 * Creates a new {@code CurlRequestSnippet} with the given additional
	 * {@code attributes} that will be included in the model during template rendering.
>>>>>>> 244a7342
	 * The given {@code commandFormaatter} will be used to format the curl command.
	 * @param attributes the additional attributes
	 * @param commandFormatter the formatter for generating the snippet
	 */
	protected CurlRequestSnippet(Map<String, Object> attributes,
			CommandFormatter commandFormatter) {
		super("curl-request", attributes);
		Assert.notNull(commandFormatter, "Command formatter must not be null");
		this.commandFormatter = commandFormatter;
	}

	@Override
	protected Map<String, Object> createModel(Operation operation) {
		Map<String, Object> model = new HashMap<>();
		model.put("url", getUrl(operation));
		model.put("options", getOptions(operation));
		return model;
	}

	private String getUrl(Operation operation) {
		OperationRequest request = operation.getRequest();
		Parameters uniqueParameters = request.getParameters()
				.getUniqueParameters(operation.getRequest().getUri());
		if (!uniqueParameters.isEmpty() && includeParametersInUri(request)) {
			return String.format("'%s%s%s'", request.getUri(),
					StringUtils.hasText(request.getUri().getRawQuery()) ? "&" : "?",
					uniqueParameters.toQueryString());
		}
		return String.format("'%s'", request.getUri());
	}

	private boolean includeParametersInUri(OperationRequest request) {
		return request.getMethod() == HttpMethod.GET || (request.getContent().length > 0
				&& !MediaType.APPLICATION_FORM_URLENCODED
						.isCompatibleWith(request.getHeaders().getContentType()));
	}

	private String getOptions(Operation operation) {
		StringBuilder builder = new StringBuilder();
		writeIncludeHeadersInOutputOption(builder);

		CliOperationRequest request = new CliOperationRequest(operation.getRequest());
		writeUserOptionIfNecessary(request, builder);
		writeHttpMethod(request, builder);

		List<String> additionalLines = new ArrayList<>();
		writeHeaders(request, additionalLines);
		writeCookies(request, additionalLines);
		writePartsIfNecessary(request, additionalLines);
		writeContent(request, additionalLines);

		builder.append(this.commandFormatter.format(additionalLines));

		return builder.toString();
	}

	private void writeCookies(CliOperationRequest request, List<String> lines) {
		if (!CollectionUtils.isEmpty(request.getCookies())) {
			StringBuilder cookiesBuilder = new StringBuilder();
			for (RequestCookie cookie : request.getCookies()) {
				if (cookiesBuilder.length() > 0) {
					cookiesBuilder.append(";");
				}
				cookiesBuilder.append(
						String.format("%s=%s", cookie.getName(), cookie.getValue()));
			}
			lines.add(String.format("--cookie '%s'", cookiesBuilder.toString()));
		}
	}

	private void writeIncludeHeadersInOutputOption(StringBuilder builder) {
		builder.append("-i");
	}

	private void writeUserOptionIfNecessary(CliOperationRequest request,
			StringBuilder builder) {
		String credentials = request.getBasicAuthCredentials();
		if (credentials != null) {
			builder.append(String.format(" -u '%s'", credentials));
		}
	}

	private void writeHttpMethod(OperationRequest request, StringBuilder builder) {
		builder.append(String.format(" -X %s", request.getMethod()));
	}

	private void writeHeaders(CliOperationRequest request, List<String> lines) {
		for (Entry<String, List<String>> entry : request.getHeaders().entrySet()) {
			for (String header : entry.getValue()) {
				lines.add(String.format("-H '%s: %s'", entry.getKey(), header));
			}
		}
	}

	private void writePartsIfNecessary(OperationRequest request, List<String> lines) {
		for (OperationRequestPart part : request.getParts()) {
			StringBuilder oneLine = new StringBuilder();
			oneLine.append(String.format("-F '%s=", part.getName()));
			if (!StringUtils.hasText(part.getSubmittedFileName())) {
				oneLine.append(part.getContentAsString());
			}
			else {
				oneLine.append(String.format("@%s", part.getSubmittedFileName()));
			}
			if (part.getHeaders().getContentType() != null) {
				oneLine.append(";type=");
				oneLine.append(part.getHeaders().getContentType().toString());
			}
			oneLine.append("'");
			lines.add(oneLine.toString());
		}
	}

	private void writeContent(CliOperationRequest request, List<String> lines) {
		String content = request.getContentAsString();
		if (StringUtils.hasText(content)) {
			lines.add(String.format("-d '%s'", content));
		}
		else if (!request.getParts().isEmpty()) {
			for (Entry<String, List<String>> entry : request.getParameters().entrySet()) {
				for (String value : entry.getValue()) {
					lines.add(String.format("-F '%s=%s'", entry.getKey(), value));
				}
			}
		}
		else if (request.isPutOrPost()) {
			writeContentUsingParameters(request, lines);
		}
	}

	private void writeContentUsingParameters(OperationRequest request,
			List<String> lines) {
		Parameters uniqueParameters = request.getParameters()
				.getUniqueParameters(request.getUri());
		String queryString = uniqueParameters.toQueryString();
		if (StringUtils.hasText(queryString)) {
			lines.add(String.format("-d '%s'", queryString));
		}
	}

}<|MERGE_RESOLUTION|>--- conflicted
+++ resolved
@@ -51,18 +51,6 @@
 	private final CommandFormatter commandFormatter;
 
 	/**
-<<<<<<< HEAD
-=======
-	 * Creates a new {@code CurlRequestSnippet} with no additional attributes.
-	 * @deprecated since 1.2.0 in favor of {@link #CurlRequestSnippet(CommandFormatter)}
-	 */
-	@Deprecated
-	protected CurlRequestSnippet() {
-		this(null, CliDocumentation.DEFAULT_COMMAND_FORMATTER);
-	}
-
-	/**
->>>>>>> 244a7342
 	 * Creates a new {@code CurlRequestSnippet} that will use the given
 	 * {@code commandFormatter} to format the curl command.
 	 * @param commandFormatter the formatter
@@ -74,21 +62,6 @@
 	/**
 	 * Creates a new {@code CurlRequestSnippet} with the given additional
 	 * {@code attributes} that will be included in the model during template rendering.
-<<<<<<< HEAD
-=======
-	 * @param attributes the additional attributes
-	 * @deprecated since 1.2.0 in favor of
-	 * {@link #CurlRequestSnippet(Map, CommandFormatter)}
-	 */
-	@Deprecated
-	protected CurlRequestSnippet(Map<String, Object> attributes) {
-		this(attributes, CliDocumentation.DEFAULT_COMMAND_FORMATTER);
-	}
-
-	/**
-	 * Creates a new {@code CurlRequestSnippet} with the given additional
-	 * {@code attributes} that will be included in the model during template rendering.
->>>>>>> 244a7342
 	 * The given {@code commandFormaatter} will be used to format the curl command.
 	 * @param attributes the additional attributes
 	 * @param commandFormatter the formatter for generating the snippet
