--- conflicted
+++ resolved
@@ -80,22 +80,6 @@
 	}
 
 	/**
-<<<<<<< HEAD
-=======
-	 * Adds the given {@code snippets} such that they are documented when this result
-	 * handler is called.
-	 * @param snippets the snippets to add
-	 * @return this {@code RestDocumentationFilter}
-	 * @deprecated since 1.1 in favor of {@link #document(Snippet...)}
-	 */
-	@Deprecated
-	public final RestDocumentationFilter snippets(Snippet... snippets) {
-		this.delegate.addSnippets(snippets);
-		return this;
-	}
-
-	/**
->>>>>>> 244a7342
 	 * Creates a new {@link RestDocumentationFilter} that will produce documentation using
 	 * the given {@code snippets}.
 	 * @param snippets the snippets
