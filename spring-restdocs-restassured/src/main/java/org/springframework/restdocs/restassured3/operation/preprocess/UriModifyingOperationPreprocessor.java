/*
 * Copyright 2014-2019 the original author or authors.
 *
 * Licensed under the Apache License, Version 2.0 (the "License");
 * you may not use this file except in compliance with the License.
 * You may obtain a copy of the License at
 *
 *      https://www.apache.org/licenses/LICENSE-2.0
 *
 * Unless required by applicable law or agreed to in writing, software
 * distributed under the License is distributed on an "AS IS" BASIS,
 * WITHOUT WARRANTIES OR CONDITIONS OF ANY KIND, either express or implied.
 * See the License for the specific language governing permissions and
 * limitations under the License.
 */

package org.springframework.restdocs.restassured3.operation.preprocess;

import org.springframework.restdocs.operation.OperationRequest;
import org.springframework.restdocs.operation.OperationRequestPart;
import org.springframework.restdocs.operation.OperationResponse;
import org.springframework.restdocs.operation.preprocess.OperationPreprocessor;

/**
 * An {@link OperationPreprocessor} that modifies URIs in the request and in the response
 * by changing one or more of their host, scheme, and port. URIs in the following
 * locations are modified:
 * <ul>
 * <li>{@link OperationRequest#getUri() Request URI}
 * <li>{@link OperationRequest#getHeaders() Request headers}
 * <li>{@link OperationRequest#getContent() Request content}
 * <li>{@link OperationRequestPart#getHeaders() Request part headers}
 * <li>{@link OperationRequestPart#getContent() Request part content}
 * <li>{@link OperationResponse#getHeaders() Response headers}
 * <li>{@link OperationResponse#getContent() Response content}
 * </ul>
 *
 * @author Andy Wilkinson
 * @since 1.2.0
 * @deprecated since 2.0.1 in favor of
 * {@link org.springframework.restdocs.operation.preprocess.UriModifyingOperationPreprocessor}
 */
<<<<<<< HEAD
@Deprecated
public class UriModifyingOperationPreprocessor extends
		org.springframework.restdocs.operation.preprocess.UriModifyingOperationPreprocessor {
=======
public final class UriModifyingOperationPreprocessor implements OperationPreprocessor {

	private final UriModifyingContentModifier contentModifier = new UriModifyingContentModifier();

	private final OperationPreprocessor contentModifyingDelegate = new ContentModifyingOperationPreprocessor(
			this.contentModifier);

	private String scheme;

	private String host;

	private String port;

	/**
	 * Modifies the URI to use the given {@code scheme}. {@code null}, the default, will
	 * leave the scheme unchanged.
	 * @param scheme the scheme
	 * @return {@code this}
	 */
	public UriModifyingOperationPreprocessor scheme(String scheme) {
		this.scheme = scheme;
		this.contentModifier.setScheme(scheme);
		return this;
	}

	/**
	 * Modifies the URI to use the given {@code host}. {@code null}, the default, will
	 * leave the host unchanged.
	 * @param host the host
	 * @return {@code this}
	 */
	public UriModifyingOperationPreprocessor host(String host) {
		this.host = host;
		this.contentModifier.setHost(host);
		return this;
	}

	/**
	 * Modifies the URI to use the given {@code port}.
	 * @param port the port
	 * @return {@code this}
	 */
	public UriModifyingOperationPreprocessor port(int port) {
		return port(Integer.toString(port));
	}

	/**
	 * Removes the port from the URI.
	 * @return {@code this}
	 */
	public UriModifyingOperationPreprocessor removePort() {
		return port("");
	}

	private UriModifyingOperationPreprocessor port(String port) {
		this.port = port;
		this.contentModifier.setPort(port);
		return this;
	}

	@Override
	public OperationRequest preprocess(OperationRequest request) {
		UriComponentsBuilder uriBuilder = UriComponentsBuilder.fromUri(request.getUri());
		if (this.scheme != null) {
			uriBuilder.scheme(this.scheme);
		}
		if (this.host != null) {
			uriBuilder.host(this.host);
		}
		if (this.port != null) {
			if (StringUtils.hasText(this.port)) {
				uriBuilder.port(this.port);
			}
			else {
				uriBuilder.port(null);
			}
		}
		URI modifiedUri = uriBuilder.build(true).toUri();
		HttpHeaders modifiedHeaders = modify(request.getHeaders());
		modifiedHeaders.set(HttpHeaders.HOST,
				modifiedUri.getHost() + ((modifiedUri.getPort() != -1) ? ":" + modifiedUri.getPort() : ""));
		return this.contentModifyingDelegate.preprocess(new OperationRequestFactory().create(
				uriBuilder.build(true).toUri(), request.getMethod(), request.getContent(), modifiedHeaders,
				request.getParameters(), modify(request.getParts()), request.getCookies()));
	}

	@Override
	public OperationResponse preprocess(OperationResponse response) {
		return this.contentModifyingDelegate.preprocess(new OperationResponseFactory().create(response.getStatus(),
				modify(response.getHeaders()), response.getContent()));
	}

	private HttpHeaders modify(HttpHeaders headers) {
		HttpHeaders modified = new HttpHeaders();
		for (Entry<String, List<String>> header : headers.entrySet()) {
			for (String value : header.getValue()) {
				modified.add(header.getKey(), this.contentModifier.modify(value));
			}
		}
		return modified;
	}

	private Collection<OperationRequestPart> modify(Collection<OperationRequestPart> parts) {
		List<OperationRequestPart> modifiedParts = new ArrayList<>();
		OperationRequestPartFactory factory = new OperationRequestPartFactory();
		for (OperationRequestPart part : parts) {
			modifiedParts.add(factory.create(part.getName(), part.getSubmittedFileName(),
					this.contentModifier.modifyContent(part.getContent(), part.getHeaders().getContentType()),
					modify(part.getHeaders())));
		}
		return modifiedParts;
	}

	private static final class UriModifyingContentModifier implements ContentModifier {

		private static final Pattern SCHEME_HOST_PORT_PATTERN = Pattern.compile("(http[s]?)://([^/:#?]+)(:[0-9]+)?");

		private String scheme;

		private String host;

		private String port;

		private void setScheme(String scheme) {
			this.scheme = scheme;
		}

		private void setHost(String host) {
			this.host = host;
		}

		private void setPort(String port) {
			this.port = port;
		}

		@Override
		public byte[] modifyContent(byte[] content, MediaType contentType) {
			String input;
			if (contentType != null && contentType.getCharset() != null) {
				input = new String(content, contentType.getCharset());
			}
			else {
				input = new String(content);
			}

			return modify(input).getBytes();
		}

		private String modify(String input) {
			List<String> replacements = Arrays.asList(this.scheme, this.host,
					StringUtils.hasText(this.port) ? ":" + this.port : this.port);

			int previous = 0;

			Matcher matcher = SCHEME_HOST_PORT_PATTERN.matcher(input);
			StringBuilder builder = new StringBuilder();
			while (matcher.find()) {
				for (int i = 1; i <= matcher.groupCount(); i++) {
					if (matcher.start(i) >= 0) {
						builder.append(input.substring(previous, matcher.start(i)));
					}
					if (matcher.start(i) >= 0) {
						previous = matcher.end(i);
					}
					builder.append(getReplacement(matcher.group(i), replacements.get(i - 1)));
				}
			}

			if (previous < input.length()) {
				builder.append(input.substring(previous));
			}
			return builder.toString();
		}

		private String getReplacement(String original, String candidate) {
			if (candidate != null) {
				return candidate;
			}
			if (original != null) {
				return original;
			}
			return "";
		}

	}
>>>>>>> 508b3d65

}<|MERGE_RESOLUTION|>--- conflicted
+++ resolved
@@ -40,196 +40,8 @@
  * @deprecated since 2.0.1 in favor of
  * {@link org.springframework.restdocs.operation.preprocess.UriModifyingOperationPreprocessor}
  */
-<<<<<<< HEAD
 @Deprecated
-public class UriModifyingOperationPreprocessor extends
-		org.springframework.restdocs.operation.preprocess.UriModifyingOperationPreprocessor {
-=======
-public final class UriModifyingOperationPreprocessor implements OperationPreprocessor {
-
-	private final UriModifyingContentModifier contentModifier = new UriModifyingContentModifier();
-
-	private final OperationPreprocessor contentModifyingDelegate = new ContentModifyingOperationPreprocessor(
-			this.contentModifier);
-
-	private String scheme;
-
-	private String host;
-
-	private String port;
-
-	/**
-	 * Modifies the URI to use the given {@code scheme}. {@code null}, the default, will
-	 * leave the scheme unchanged.
-	 * @param scheme the scheme
-	 * @return {@code this}
-	 */
-	public UriModifyingOperationPreprocessor scheme(String scheme) {
-		this.scheme = scheme;
-		this.contentModifier.setScheme(scheme);
-		return this;
-	}
-
-	/**
-	 * Modifies the URI to use the given {@code host}. {@code null}, the default, will
-	 * leave the host unchanged.
-	 * @param host the host
-	 * @return {@code this}
-	 */
-	public UriModifyingOperationPreprocessor host(String host) {
-		this.host = host;
-		this.contentModifier.setHost(host);
-		return this;
-	}
-
-	/**
-	 * Modifies the URI to use the given {@code port}.
-	 * @param port the port
-	 * @return {@code this}
-	 */
-	public UriModifyingOperationPreprocessor port(int port) {
-		return port(Integer.toString(port));
-	}
-
-	/**
-	 * Removes the port from the URI.
-	 * @return {@code this}
-	 */
-	public UriModifyingOperationPreprocessor removePort() {
-		return port("");
-	}
-
-	private UriModifyingOperationPreprocessor port(String port) {
-		this.port = port;
-		this.contentModifier.setPort(port);
-		return this;
-	}
-
-	@Override
-	public OperationRequest preprocess(OperationRequest request) {
-		UriComponentsBuilder uriBuilder = UriComponentsBuilder.fromUri(request.getUri());
-		if (this.scheme != null) {
-			uriBuilder.scheme(this.scheme);
-		}
-		if (this.host != null) {
-			uriBuilder.host(this.host);
-		}
-		if (this.port != null) {
-			if (StringUtils.hasText(this.port)) {
-				uriBuilder.port(this.port);
-			}
-			else {
-				uriBuilder.port(null);
-			}
-		}
-		URI modifiedUri = uriBuilder.build(true).toUri();
-		HttpHeaders modifiedHeaders = modify(request.getHeaders());
-		modifiedHeaders.set(HttpHeaders.HOST,
-				modifiedUri.getHost() + ((modifiedUri.getPort() != -1) ? ":" + modifiedUri.getPort() : ""));
-		return this.contentModifyingDelegate.preprocess(new OperationRequestFactory().create(
-				uriBuilder.build(true).toUri(), request.getMethod(), request.getContent(), modifiedHeaders,
-				request.getParameters(), modify(request.getParts()), request.getCookies()));
-	}
-
-	@Override
-	public OperationResponse preprocess(OperationResponse response) {
-		return this.contentModifyingDelegate.preprocess(new OperationResponseFactory().create(response.getStatus(),
-				modify(response.getHeaders()), response.getContent()));
-	}
-
-	private HttpHeaders modify(HttpHeaders headers) {
-		HttpHeaders modified = new HttpHeaders();
-		for (Entry<String, List<String>> header : headers.entrySet()) {
-			for (String value : header.getValue()) {
-				modified.add(header.getKey(), this.contentModifier.modify(value));
-			}
-		}
-		return modified;
-	}
-
-	private Collection<OperationRequestPart> modify(Collection<OperationRequestPart> parts) {
-		List<OperationRequestPart> modifiedParts = new ArrayList<>();
-		OperationRequestPartFactory factory = new OperationRequestPartFactory();
-		for (OperationRequestPart part : parts) {
-			modifiedParts.add(factory.create(part.getName(), part.getSubmittedFileName(),
-					this.contentModifier.modifyContent(part.getContent(), part.getHeaders().getContentType()),
-					modify(part.getHeaders())));
-		}
-		return modifiedParts;
-	}
-
-	private static final class UriModifyingContentModifier implements ContentModifier {
-
-		private static final Pattern SCHEME_HOST_PORT_PATTERN = Pattern.compile("(http[s]?)://([^/:#?]+)(:[0-9]+)?");
-
-		private String scheme;
-
-		private String host;
-
-		private String port;
-
-		private void setScheme(String scheme) {
-			this.scheme = scheme;
-		}
-
-		private void setHost(String host) {
-			this.host = host;
-		}
-
-		private void setPort(String port) {
-			this.port = port;
-		}
-
-		@Override
-		public byte[] modifyContent(byte[] content, MediaType contentType) {
-			String input;
-			if (contentType != null && contentType.getCharset() != null) {
-				input = new String(content, contentType.getCharset());
-			}
-			else {
-				input = new String(content);
-			}
-
-			return modify(input).getBytes();
-		}
-
-		private String modify(String input) {
-			List<String> replacements = Arrays.asList(this.scheme, this.host,
-					StringUtils.hasText(this.port) ? ":" + this.port : this.port);
-
-			int previous = 0;
-
-			Matcher matcher = SCHEME_HOST_PORT_PATTERN.matcher(input);
-			StringBuilder builder = new StringBuilder();
-			while (matcher.find()) {
-				for (int i = 1; i <= matcher.groupCount(); i++) {
-					if (matcher.start(i) >= 0) {
-						builder.append(input.substring(previous, matcher.start(i)));
-					}
-					if (matcher.start(i) >= 0) {
-						previous = matcher.end(i);
-					}
-					builder.append(getReplacement(matcher.group(i), replacements.get(i - 1)));
-				}
-			}
-
-			if (previous < input.length()) {
-				builder.append(input.substring(previous));
-			}
-			return builder.toString();
-		}
-
-		private String getReplacement(String original, String candidate) {
-			if (candidate != null) {
-				return candidate;
-			}
-			if (original != null) {
-				return original;
-			}
-			return "";
-		}
-
-	}
->>>>>>> 508b3d65
+public class UriModifyingOperationPreprocessor
+		extends org.springframework.restdocs.operation.preprocess.UriModifyingOperationPreprocessor {
 
 }