--- conflicted
+++ resolved
@@ -8,13 +8,7 @@
 
 <p align="center"><img src="https://dl.dropboxusercontent.com/u/95847291/github%20images/slate/slate_screenshot_new.png" width=700 alt="Screenshot of Example Documentation created with Slate"></p>
 
-<<<<<<< HEAD
 <p align="center"><em>The example above was created with Slate. Check it out at <a href="https://lord.github.io/slate">lord.github.io/slate</a>.</em></p>
-=======
-<img src="https://dl.dropboxusercontent.com/u/95847291/github%20images/slate/slate_screenshot_new.png" width=700 alt="Screenshot of Example Documentation created with Slate">
-
-*The example above was created with Slate. Check it out at [tripit.github.io/slate](https://tripit.github.io/slate).*
->>>>>>> d94c1c75
 
 Features
 ------------
@@ -27,25 +21,13 @@
 
 * **Write code samples in multiple languages** — If your API has bindings in multiple programming languages, you can easily put in tabs to switch between them. In your document, you'll distinguish different languages by specifying the language name at the top of each code block, just like with Github Flavored Markdown.
 
-<<<<<<< HEAD
 * **Out-of-the-box syntax highlighting** for [over 100 languages](https://github.com/jneen/rouge/wiki/List-of-supported-languages-and-lexers), no configuration required.
 
 * **Automatic, smoothly scrolling table of contents** on the far left of the page. As you scroll, it displays your current position in the document. It's fast, too. We're using Slate at TripIt to build documentation for our new API, where our table of contents has over 180 entries. We've made sure that the performance remains excellent, even for larger documents.
 
 * **Let your users update your documentation for you** — By default, your Slate-generated documentation is hosted in a public Github repository. Not only does this mean you get free hosting for your docs with Github Pages, but it also makes it simple for other developers to make pull requests to your docs if they find typos or other problems. Of course, if you don't want to use GitHub, you're also welcome to host your docs elsewhere.
 
-Getting started with Slate is super easy! Simply fork this repository and follow the instructions below. Or, if you'd like to check out what Slate is capable of, take a look at the [sample docs](http://lord.github.io/slate).
-=======
-* **Out-of-the-box syntax highlighting** for [almost 60 languages](https://rouge.jayferd.us/demo), no configuration required.
-
-* **Automatic, smoothly scrolling table of contents** on the far left of the page. As you scroll, it displays your current position in the document. It's fast, too. We're using Slate at TripIt to build documentation for our new API, where our table of contents has over 180 entries. We've made sure that the performance remains excellent, even for larger documents.
-
-* **Let your users update your documentation for you** — by default, your Slate-generated documentation is hosted in a public Github repository. Not only does this mean you get free hosting for your docs with Github Pages, but it also makes it's simple for other developers to make pull requests to your docs if they find typos or other problems. Of course, if you don't want to, you're welcome to not use Github and host your docs elsewhere!
-
-Getting starting with Slate is super easy! Simply fork this repository, and then follow the instructions below. Or, if you'd like to check out what Slate is capable of, take a look at the [sample docs](https://tripit.github.io/slate).
-
-<!--As an example, you can check out the [TripIt API docs](https://tripit.github.io/api), which we create with Slate. You can also view the source of the [markdown file used to generate it](https://github.com/tripit/api/blob/master/source/index.md).-->
->>>>>>> d94c1c75
+Getting started with Slate is super easy! Simply fork this repository and follow the instructions below. Or, if you'd like to check out what Slate is capable of, take a look at the [sample docs](https://lord.github.io/slate).
 
 Getting Started with Slate
 ------------------------------
@@ -83,59 +65,23 @@
 Companies Using Slate
 ---------------------------------
 
-<<<<<<< HEAD
 * [NASA](https://api.nasa.gov)
 * [IBM](https://docs.cloudant.com/api.html)
-* [Sony](http://developers.cimediacloud.com)
-* [Mozilla](http://localforage.github.io/localForage/)
+* [Sony](https://developers.cimediacloud.com)
+* [Mozilla](https://localforage.github.io/localForage/)
 * [Best Buy](https://bestbuyapis.github.io/api-documentation/)
 * [Travis-CI](https://docs.travis-ci.com/api/)
 * [Greenhouse](https://developers.greenhouse.io/harvest.html)
-* [Woocommerce](http://woocommerce.github.io/woocommerce-rest-api-docs/)
-* [Appium](http://appium.io/slate/en/master)
+* [Woocommerce](https://woocommerce.github.io/woocommerce-rest-api-docs/)
+* [Appium](https://appium.io/slate/en/master)
 * [Dwolla](https://docs.dwolla.com/)
 * [Clearbit](https://clearbit.com/docs)
 * [Coinbase](https://developers.coinbase.com/api)
-* [Parrot Drones](http://developer.parrot.com/docs/bebop/)
-* [Fidor Bank](http://docs.fidor.de/)
+* [Parrot Drones](https://developer.parrot.com/docs/bebop/)
+* [Fidor Bank](https://api-docs.fidor.de)
 * [Scale](https://docs.scaleapi.com/)
 
 You can view more in [the list on the wiki](https://github.com/lord/slate/wiki/Slate-in-the-Wild).
-=======
-* [Travis-CI's API docs](https://docs.travis-ci.com/api/)
-* [Mozilla's localForage docs](https://mozilla.github.io/localForage/)
-* [Mozilla Recroom](https://mozilla.github.io/recroom/)
-* [ChaiOne Gameplan API docs](https://chaione.github.io/gameplanb2b/#introduction)
-* [Drcaban's Build a Quine tutorial](https://drcabana.github.io/build-a-quine/#introduction)
-* [PricePlow API docs](https://www.priceplow.com/api/documentation)
-* [Emerging Threats API docs](https://apidocs.emergingthreats.net/)
-* [Appium docs](https://appium.io/slate/en/master)
-* [Golazon Developer](https://developer.golazon.com)
-* [Dwolla API docs](https://docs.dwolla.com/)
-* [RozpisyZapasu API docs](https://www.rozpisyzapasu.cz/dev/api/)
-* [Codestar Framework Docs](https://codestarframework.com/documentation/)
-* [Buddycloud API](http://buddycloud.com/api)
-* [Crafty Clicks API](https://craftyclicks.co.uk/api/)
-* [Paracel API Reference](http://paracel.io/docs/api_reference.html)
-* [Switch Payments Documentation](https://switchpayments.com/docs/) & [API](https://switchpayments.com/developers/)
-* [Coinbase API Reference](https://developers.coinbase.com/api)
-* [Whispir.io API](https://whispir.github.io/api)
-* [NASA API](https://data.nasa.gov/developer/external/planetary/)
-* [CardPay API](https://developers.cardpay.com/)
-* [IBM Cloudant](https://docs-testb.cloudant.com/content-review/_design/couchapp/index.html)
-* [Bitrix basis components](https://bbc.bitrix.expert/)
-* [viagogo API Documentation](https://developer.viagogo.net/)
-* [Fidor Bank API Documentation](https://docs.fidor.de/)
-* [Market Prophit API Documentation](https://developer.marketprophit.com/)
-* [OAuth.io API Documentation](https://docs.oauth.io/)
-* [Aircall for Developers](https://developer.aircall.io/)
-* [SupportKit API Docs](https://docs.smooch.io/)
-* [SocialRadar's LocationKit Docs](https://docs.locationkit.io/)
-* [SafetyCulture API Documentation](https://developer.safetyculture.io/)
-* [hosting.de API Documentation](https://www.hosting.de/docs/api/)
-
-(Feel free to add your site to this list in a pull request!)
->>>>>>> d94c1c75
 
 Need Help? Found a bug?
 --------------------
@@ -145,11 +91,7 @@
 Contributors
 --------------------
 
-<<<<<<< HEAD
 Slate was built by [Robert Lord](https://lord.io) while interning at [TripIt](https://www.tripit.com/).
-=======
-Slate was built by [Robert Lord](https://lord.io) while at [TripIt](https://tripit.com).
->>>>>>> d94c1c75
 
 Thanks to the following people who have submitted major pull requests:
 
@@ -165,10 +107,5 @@
 - [Middleman](https://github.com/middleman/middleman)
 - [jquery.tocify.js](https://github.com/gfranko/jquery.tocify.js)
 - [middleman-syntax](https://github.com/middleman/middleman-syntax)
-<<<<<<< HEAD
 - [middleman-gh-pages](https://github.com/edgecase/middleman-gh-pages)
-- [Font Awesome](http://fortawesome.github.io/Font-Awesome/)
-=======
-- [middleman-gh-pages](https://github.com/neo/middleman-gh-pages)
-- [Font Awesome](https://fortawesome.github.io/Font-Awesome/)
->>>>>>> d94c1c75
+- [Font Awesome](https://fortawesome.github.io/Font-Awesome/)