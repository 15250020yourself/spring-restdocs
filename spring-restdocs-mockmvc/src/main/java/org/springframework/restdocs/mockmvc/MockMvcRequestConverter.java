/*
 * Copyright 2014-2019 the original author or authors.
 *
 * Licensed under the Apache License, Version 2.0 (the "License");
 * you may not use this file except in compliance with the License.
 * You may obtain a copy of the License at
 *
 *      https://www.apache.org/licenses/LICENSE-2.0
 *
 * Unless required by applicable law or agreed to in writing, software
 * distributed under the License is distributed on an "AS IS" BASIS,
 * WITHOUT WARRANTIES OR CONDITIONS OF ANY KIND, either express or implied.
 * See the License for the specific language governing permissions and
 * limitations under the License.
 */

package org.springframework.restdocs.mockmvc;

import java.io.IOException;
import java.io.PrintWriter;
import java.io.StringWriter;
import java.net.URI;
import java.util.ArrayList;
import java.util.Collection;
import java.util.Collections;
import java.util.List;
import java.util.Map.Entry;

import javax.servlet.ServletException;
import javax.servlet.http.Part;

import org.springframework.http.HttpHeaders;
import org.springframework.http.HttpMethod;
import org.springframework.http.MediaType;
import org.springframework.mock.web.MockHttpServletRequest;
import org.springframework.mock.web.MockMultipartHttpServletRequest;
import org.springframework.restdocs.operation.ConversionException;
import org.springframework.restdocs.operation.OperationRequest;
import org.springframework.restdocs.operation.OperationRequestFactory;
import org.springframework.restdocs.operation.OperationRequestPart;
import org.springframework.restdocs.operation.OperationRequestPartFactory;
import org.springframework.restdocs.operation.Parameters;
import org.springframework.restdocs.operation.RequestConverter;
import org.springframework.restdocs.operation.RequestCookie;
import org.springframework.util.FileCopyUtils;
import org.springframework.util.StringUtils;
import org.springframework.web.multipart.MultipartFile;

/**
 * A converter for creating an {@link OperationRequest} from a
 * {@link MockHttpServletRequest}.
 *
 * @author Andy Wilkinson
 */
class MockMvcRequestConverter implements RequestConverter<MockHttpServletRequest> {

	private static final String SCHEME_HTTP = "http";

	private static final String SCHEME_HTTPS = "https";

	private static final int STANDARD_PORT_HTTP = 80;

	private static final int STANDARD_PORT_HTTPS = 443;

	@Override
	public OperationRequest convert(MockHttpServletRequest mockRequest) {
		try {
			HttpHeaders headers = extractHeaders(mockRequest);
			Parameters parameters = extractParameters(mockRequest);
			List<OperationRequestPart> parts = extractParts(mockRequest);
			Collection<RequestCookie> cookies = extractCookies(mockRequest, headers);
			String queryString = mockRequest.getQueryString();
			if (!StringUtils.hasText(queryString) && "GET".equals(mockRequest.getMethod())) {
				queryString = parameters.toQueryString();
			}
			return new OperationRequestFactory().create(
					URI.create(
							getRequestUri(mockRequest) + (StringUtils.hasText(queryString) ? "?" + queryString : "")),
					HttpMethod.valueOf(mockRequest.getMethod()),
<<<<<<< HEAD
					mockRequest.getContentAsByteArray(), headers, parameters, parts,
					cookies);
=======
					FileCopyUtils.copyToByteArray(mockRequest.getInputStream()), headers, parameters, parts, cookies);
>>>>>>> 508b3d65
		}
		catch (Exception ex) {
			throw new ConversionException(ex);
		}
	}

	private Collection<RequestCookie> extractCookies(MockHttpServletRequest mockRequest, HttpHeaders headers) {
		if (mockRequest.getCookies() == null || mockRequest.getCookies().length == 0) {
			return Collections.emptyList();
		}
		List<RequestCookie> cookies = new ArrayList<>();
		for (javax.servlet.http.Cookie servletCookie : mockRequest.getCookies()) {
			cookies.add(new RequestCookie(servletCookie.getName(), servletCookie.getValue()));
		}
		headers.remove(HttpHeaders.COOKIE);
		return cookies;
	}

	private List<OperationRequestPart> extractParts(MockHttpServletRequest servletRequest)
			throws IOException, ServletException {
		List<OperationRequestPart> parts = new ArrayList<>();
		parts.addAll(extractServletRequestParts(servletRequest));
		if (servletRequest instanceof MockMultipartHttpServletRequest) {
			parts.addAll(extractMultipartRequestParts((MockMultipartHttpServletRequest) servletRequest));
		}
		return parts;
	}

	private List<OperationRequestPart> extractServletRequestParts(MockHttpServletRequest servletRequest)
			throws IOException, ServletException {
		List<OperationRequestPart> parts = new ArrayList<>();
		for (Part part : servletRequest.getParts()) {
			parts.add(createOperationRequestPart(part));
		}
		return parts;
	}

	private OperationRequestPart createOperationRequestPart(Part part) throws IOException {
		HttpHeaders partHeaders = extractHeaders(part);
		List<String> contentTypeHeader = partHeaders.get(HttpHeaders.CONTENT_TYPE);
		if (part.getContentType() != null && contentTypeHeader == null) {
			partHeaders.setContentType(MediaType.parseMediaType(part.getContentType()));
		}
		return new OperationRequestPartFactory().create(part.getName(),
				StringUtils.hasText(part.getSubmittedFileName()) ? part.getSubmittedFileName() : null,
				FileCopyUtils.copyToByteArray(part.getInputStream()), partHeaders);
	}

	private List<OperationRequestPart> extractMultipartRequestParts(MockMultipartHttpServletRequest multipartRequest)
			throws IOException {
		List<OperationRequestPart> parts = new ArrayList<>();
		for (Entry<String, List<MultipartFile>> entry : multipartRequest.getMultiFileMap().entrySet()) {
			for (MultipartFile file : entry.getValue()) {
				parts.add(createOperationRequestPart(file));
			}
		}
		return parts;
	}

	private OperationRequestPart createOperationRequestPart(MultipartFile file) throws IOException {
		HttpHeaders partHeaders = new HttpHeaders();
		if (StringUtils.hasText(file.getContentType())) {
			partHeaders.setContentType(MediaType.parseMediaType(file.getContentType()));
		}
		return new OperationRequestPartFactory().create(file.getName(),
				StringUtils.hasText(file.getOriginalFilename()) ? file.getOriginalFilename() : null, file.getBytes(),
				partHeaders);
	}

	private HttpHeaders extractHeaders(Part part) {
		HttpHeaders partHeaders = new HttpHeaders();
		for (String headerName : part.getHeaderNames()) {
			for (String value : part.getHeaders(headerName)) {
				partHeaders.add(headerName, value);
			}
		}
		return partHeaders;
	}

	private Parameters extractParameters(MockHttpServletRequest servletRequest) {
		Parameters parameters = new Parameters();
		for (String name : IterableEnumeration.of(servletRequest.getParameterNames())) {
			for (String value : servletRequest.getParameterValues(name)) {
				parameters.add(name, value);
			}
		}
		return parameters;
	}

	private HttpHeaders extractHeaders(MockHttpServletRequest servletRequest) {
		HttpHeaders headers = new HttpHeaders();
		for (String headerName : IterableEnumeration.of(servletRequest.getHeaderNames())) {
			for (String value : IterableEnumeration.of(servletRequest.getHeaders(headerName))) {
				headers.add(headerName, value);
			}
		}
		return headers;
	}

	private boolean isNonStandardPort(MockHttpServletRequest request) {
		return (SCHEME_HTTP.equals(request.getScheme()) && request.getServerPort() != STANDARD_PORT_HTTP)
				|| (SCHEME_HTTPS.equals(request.getScheme()) && request.getServerPort() != STANDARD_PORT_HTTPS);
	}

	private String getRequestUri(MockHttpServletRequest request) {
		StringWriter uriWriter = new StringWriter();
		PrintWriter printer = new PrintWriter(uriWriter);

		printer.printf("%s://%s", request.getScheme(), request.getServerName());
		if (isNonStandardPort(request)) {
			printer.printf(":%d", request.getServerPort());
		}
		printer.print(request.getRequestURI());
		return uriWriter.toString();
	}

}<|MERGE_RESOLUTION|>--- conflicted
+++ resolved
@@ -76,13 +76,8 @@
 			return new OperationRequestFactory().create(
 					URI.create(
 							getRequestUri(mockRequest) + (StringUtils.hasText(queryString) ? "?" + queryString : "")),
-					HttpMethod.valueOf(mockRequest.getMethod()),
-<<<<<<< HEAD
-					mockRequest.getContentAsByteArray(), headers, parameters, parts,
-					cookies);
-=======
-					FileCopyUtils.copyToByteArray(mockRequest.getInputStream()), headers, parameters, parts, cookies);
->>>>>>> 508b3d65
+					HttpMethod.valueOf(mockRequest.getMethod()), mockRequest.getContentAsByteArray(), headers,
+					parameters, parts, cookies);
 		}
 		catch (Exception ex) {
 			throw new ConversionException(ex);
