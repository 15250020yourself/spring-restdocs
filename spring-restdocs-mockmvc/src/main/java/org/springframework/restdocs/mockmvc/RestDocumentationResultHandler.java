--- conflicted
+++ resolved
@@ -56,23 +56,6 @@
 	}
 
 	/**
-<<<<<<< HEAD
-=======
-	 * Adds the given {@code snippets} such that they are documented when this result
-	 * handler is called.
-	 * @param snippets the snippets to add
-	 * @return this {@code RestDocumentationResultHandler}
-	 * @deprecated since 1.1 in favor of {@link #document(Snippet...)} and passing the
-	 * return value into {@link ResultActions#andDo(ResultHandler)}
-	 */
-	@Deprecated
-	public RestDocumentationResultHandler snippets(Snippet... snippets) {
-		this.delegate.addSnippets(snippets);
-		return this;
-	}
-
-	/**
->>>>>>> 244a7342
 	 * Creates a new {@link RestDocumentationResultHandler} to be passed into
 	 * {@link ResultActions#andDo(ResultHandler)} that will produce documentation using
 	 * the given {@code snippets}. For example:
