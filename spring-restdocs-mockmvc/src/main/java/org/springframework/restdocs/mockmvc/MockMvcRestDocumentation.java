/*
<<<<<<< HEAD
 * Copyright 2014-2017 the original author or authors.
=======
 * Copyright 2014-2019 the original author or authors.
>>>>>>> 508b3d65
 *
 * Licensed under the Apache License, Version 2.0 (the "License");
 * you may not use this file except in compliance with the License.
 * You may obtain a copy of the License at
 *
 *      https://www.apache.org/licenses/LICENSE-2.0
 *
 * Unless required by applicable law or agreed to in writing, software
 * distributed under the License is distributed on an "AS IS" BASIS,
 * WITHOUT WARRANTIES OR CONDITIONS OF ANY KIND, either express or implied.
 * See the License for the specific language governing permissions and
 * limitations under the License.
 */

package org.springframework.restdocs.mockmvc;

import org.springframework.restdocs.RestDocumentationContextProvider;
import org.springframework.restdocs.generate.RestDocumentationGenerator;
import org.springframework.restdocs.operation.preprocess.OperationRequestPreprocessor;
import org.springframework.restdocs.operation.preprocess.OperationResponsePreprocessor;
import org.springframework.restdocs.snippet.Snippet;
import org.springframework.test.web.servlet.MockMvc;
import org.springframework.test.web.servlet.ResultActions;
import org.springframework.test.web.servlet.setup.ConfigurableMockMvcBuilder;
import org.springframework.test.web.servlet.setup.MockMvcConfigurer;

/**
 * Static factory methods for documenting RESTful APIs using Spring MVC Test.
 *
 * @author Andy Wilkinson
 */
public abstract class MockMvcRestDocumentation {

	private static final MockMvcRequestConverter REQUEST_CONVERTER = new MockMvcRequestConverter();

	private static final MockMvcResponseConverter RESPONSE_CONVERTER = new MockMvcResponseConverter();

	private MockMvcRestDocumentation() {

	}

	/**
	 * Provides access to a {@link MockMvcConfigurer} that can be used to configure a
<<<<<<< HEAD
=======
	 * {@link MockMvc} instance using the given {@code restDocumentation}.
	 * @param restDocumentation the REST documentation
	 * @return the configurer
	 * @see ConfigurableMockMvcBuilder#apply(MockMvcConfigurer)
	 * @deprecated Since 1.1 in favor of
	 * {@link #documentationConfiguration(RestDocumentationContextProvider)}
	 */
	@Deprecated
	public static MockMvcRestDocumentationConfigurer documentationConfiguration(
			org.springframework.restdocs.RestDocumentation restDocumentation) {
		return documentationConfiguration((RestDocumentationContextProvider) restDocumentation);
	}

	/**
	 * Provides access to a {@link MockMvcConfigurer} that can be used to configure a
>>>>>>> 508b3d65
	 * {@link MockMvc} instance using the given {@code contextProvider}.
	 * @param contextProvider the context provider
	 * @return the configurer
	 * @see ConfigurableMockMvcBuilder#apply(MockMvcConfigurer)
	 */
	public static MockMvcRestDocumentationConfigurer documentationConfiguration(
			RestDocumentationContextProvider contextProvider) {
		return new MockMvcRestDocumentationConfigurer(contextProvider);
	}

	/**
	 * Documents the API call with the given {@code identifier} using the given
	 * {@code snippets} in addition to any default snippets.
	 * @param identifier an identifier for the API call that is being documented
	 * @param snippets the snippets
	 * @return a Mock MVC {@code ResultHandler} that will produce the documentation
	 * @see MockMvc#perform(org.springframework.test.web.servlet.RequestBuilder)
	 * @see ResultActions#andDo(org.springframework.test.web.servlet.ResultHandler)
	 */
	public static RestDocumentationResultHandler document(String identifier, Snippet... snippets) {
		return new RestDocumentationResultHandler(
				new RestDocumentationGenerator<>(identifier, REQUEST_CONVERTER, RESPONSE_CONVERTER, snippets));
	}

	/**
	 * Documents the API call with the given {@code identifier} using the given
	 * {@code snippets} in addition to any default snippets. The given
	 * {@code requestPreprocessor} is applied to the request before it is documented.
	 * @param identifier an identifier for the API call that is being documented
	 * @param requestPreprocessor the request preprocessor
	 * @param snippets the snippets
	 * @return a Mock MVC {@code ResultHandler} that will produce the documentation
	 * @see MockMvc#perform(org.springframework.test.web.servlet.RequestBuilder)
	 * @see ResultActions#andDo(org.springframework.test.web.servlet.ResultHandler)
	 */
	public static RestDocumentationResultHandler document(String identifier,
			OperationRequestPreprocessor requestPreprocessor, Snippet... snippets) {
		return new RestDocumentationResultHandler(new RestDocumentationGenerator<>(identifier, REQUEST_CONVERTER,
				RESPONSE_CONVERTER, requestPreprocessor, snippets));
	}

	/**
	 * Documents the API call with the given {@code identifier} using the given
	 * {@code snippets} in addition to any default snippets. The given
	 * {@code responsePreprocessor} is applied to the request before it is documented.
	 * @param identifier an identifier for the API call that is being documented
	 * @param responsePreprocessor the response preprocessor
	 * @param snippets the snippets
	 * @return a Mock MVC {@code ResultHandler} that will produce the documentation
	 * @see MockMvc#perform(org.springframework.test.web.servlet.RequestBuilder)
	 * @see ResultActions#andDo(org.springframework.test.web.servlet.ResultHandler)
	 */
	public static RestDocumentationResultHandler document(String identifier,
			OperationResponsePreprocessor responsePreprocessor, Snippet... snippets) {
		return new RestDocumentationResultHandler(new RestDocumentationGenerator<>(identifier, REQUEST_CONVERTER,
				RESPONSE_CONVERTER, responsePreprocessor, snippets));
	}

	/**
	 * Documents the API call with the given {@code identifier} using the given
	 * {@code snippets} in addition to any default snippets. The given
	 * {@code requestPreprocessor} and {@code responsePreprocessor} are applied to the
	 * request and response respectively before they are documented.
	 * @param identifier an identifier for the API call that is being documented
	 * @param requestPreprocessor the request preprocessor
	 * @param responsePreprocessor the response preprocessor
	 * @param snippets the snippets
	 * @return a Mock MVC {@code ResultHandler} that will produce the documentation
	 * @see MockMvc#perform(org.springframework.test.web.servlet.RequestBuilder)
	 * @see ResultActions#andDo(org.springframework.test.web.servlet.ResultHandler)
	 */
	public static RestDocumentationResultHandler document(String identifier,
			OperationRequestPreprocessor requestPreprocessor, OperationResponsePreprocessor responsePreprocessor,
			Snippet... snippets) {
		return new RestDocumentationResultHandler(new RestDocumentationGenerator<>(identifier, REQUEST_CONVERTER,
				RESPONSE_CONVERTER, requestPreprocessor, responsePreprocessor, snippets));
	}

}<|MERGE_RESOLUTION|>--- conflicted
+++ resolved
@@ -1,9 +1,5 @@
 /*
-<<<<<<< HEAD
- * Copyright 2014-2017 the original author or authors.
-=======
  * Copyright 2014-2019 the original author or authors.
->>>>>>> 508b3d65
  *
  * Licensed under the Apache License, Version 2.0 (the "License");
  * you may not use this file except in compliance with the License.
@@ -47,24 +43,6 @@
 
 	/**
 	 * Provides access to a {@link MockMvcConfigurer} that can be used to configure a
-<<<<<<< HEAD
-=======
-	 * {@link MockMvc} instance using the given {@code restDocumentation}.
-	 * @param restDocumentation the REST documentation
-	 * @return the configurer
-	 * @see ConfigurableMockMvcBuilder#apply(MockMvcConfigurer)
-	 * @deprecated Since 1.1 in favor of
-	 * {@link #documentationConfiguration(RestDocumentationContextProvider)}
-	 */
-	@Deprecated
-	public static MockMvcRestDocumentationConfigurer documentationConfiguration(
-			org.springframework.restdocs.RestDocumentation restDocumentation) {
-		return documentationConfiguration((RestDocumentationContextProvider) restDocumentation);
-	}
-
-	/**
-	 * Provides access to a {@link MockMvcConfigurer} that can be used to configure a
->>>>>>> 508b3d65
 	 * {@link MockMvc} instance using the given {@code contextProvider}.
 	 * @param contextProvider the context provider
 	 * @return the configurer
