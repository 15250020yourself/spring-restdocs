--- conflicted
+++ resolved
@@ -12,15 +12,9 @@
 
 Spring REST Docs makes use of snippets produced by tests written with
 {spring-framework-docs}/#spring-mvc-test-framework[Spring MVC Test] or
-<<<<<<< HEAD
-http://www.rest-assured.io[REST Assured] 2 and 3. This test-driven approach helps to
+http://rest-assured.io[REST Assured] 2 and 3. This test-driven approach helps to
 guarantee the accuracy of your service's documentation. If a snippet is incorrect the
 test that produces it will fail.
-=======
-http://rest-assured.io/[REST Assured]. This test-driven approach helps to guarantee the
-accuracy of your service's documentation. If a snippet is incorrect the test that produces
-it will fail.
->>>>>>> d94c1c75
 
 Documenting a RESTful service is largely about describing its resources. Two key parts
 of each resource's description are the details of the HTTP requests that it consumes
